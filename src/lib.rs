--- conflicted
+++ resolved
@@ -2,12 +2,8 @@
 
 use egraph_serialize::{ClassId, Node, NodeId};
 use indexmap::IndexMap;
-<<<<<<< HEAD
 use log::{debug, info, warn};
 use rand::seq::SliceRandom;
-=======
-use log::{info, warn};
->>>>>>> 9f82ca23
 use std::{
     collections::{HashMap, HashSet},
     env,
@@ -47,7 +43,6 @@
 
     let out_bw = get_bitwidth_for_node(serialized_egraph, sketch_template_node_id).unwrap();
 
-<<<<<<< HEAD
     // log::debug!(
     //     "a expr: {}",
     //     node_to_string(
@@ -74,34 +69,6 @@
         //         spec_choices
         //     )
         // );
-=======
-    log::debug!(
-        "a expr: {}",
-        node_to_string(
-            serialized_egraph,
-            &serialized_egraph[sketch_template_node_id].children[0],
-            spec_choices
-        )
-    );
-    log::debug!(
-        "b expr: {}",
-        node_to_string(
-            serialized_egraph,
-            &serialized_egraph[sketch_template_node_id].children[1],
-            spec_choices
-        )
-    );
-
-    if serialized_egraph[sketch_template_node_id].op == "PrimitiveInterfaceDSP3" {
-        log::debug!(
-            "c expr: {}",
-            node_to_string(
-                serialized_egraph,
-                &serialized_egraph[sketch_template_node_id].children[2],
-                spec_choices
-            )
-        );
->>>>>>> 9f82ca23
     }
 
     let a_bw = get_bitwidth_for_node(
@@ -172,15 +139,9 @@
         .arg("--verilog-module-out-signal")
         .arg(format!("out:{out_bw}"))
         .arg("--input-signal")
-<<<<<<< HEAD
-        .arg(format!("a:{a_bw}"))
-        .arg("--input-signal")
-        .arg(format!("b:{b_bw}"))
-=======
         .arg(format!("a:(port a {a_bw}):{a_bw}"))
         .arg("--input-signal")
         .arg(format!("b:(port b {b_bw}):{b_bw}"))
->>>>>>> 9f82ca23
         .arg("--template")
         .arg("dsp")
         .arg("--pipeline-depth")
@@ -195,13 +156,9 @@
             &serialized_egraph[sketch_template_node_id].children[2],
         )
         .unwrap();
-<<<<<<< HEAD
-        command.arg("--input-signal").arg(format!("c:{c_bw}"));
-=======
         command
             .arg("--input-signal")
             .arg(format!("c:(port c {c_bw}):{c_bw}"));
->>>>>>> 9f82ca23
     }
     log::debug!(
         "Lakeroad command: {}",
@@ -635,7 +592,6 @@
                     .collect();
                 sorted_nodes.sort_by_key(|node_id| ensure_extract_tracker[node_id]);
                 sorted_nodes.reverse();
-<<<<<<< HEAD
                 // debug!(
                 //     "Class {} has nodes {:?} with ensure_extract_tracker {:?}",
                 //     id,
@@ -668,18 +624,6 @@
                         egraph[&new_choice].op,
                         ensure_extract_tracker[&old_choice],
                         ensure_extract_tracker[&new_choice]
-=======
-                let new_choice = sorted_nodes[0].clone();
-                let old_choice = choices
-                    .insert(id.clone(), new_choice.clone())
-                    .expect("Class should have already been in choices.");
-                if new_choice != old_choice {
-                    log::debug!(
-                        "Changed choice for class {} from {} to {}",
-                        id,
-                        egraph[&old_choice].op,
-                        egraph[&new_choice].op
->>>>>>> 9f82ca23
                     );
                 }
             }
@@ -690,10 +634,7 @@
             egraph: &egraph_serialize::EGraph,
             ensure_extract_tracker: &mut HashMap<NodeId, i32>,
             choices: &IndexMap<egraph_serialize::ClassId, egraph_serialize::NodeId>,
-<<<<<<< HEAD
             ensure_extract: &HashSet<NodeId>,
-=======
->>>>>>> 9f82ca23
         ) -> bool {
             let mut update_occurred = false;
             for (node_id, node) in egraph.nodes.iter() {
@@ -703,7 +644,6 @@
                     continue;
                 }
 
-<<<<<<< HEAD
                 // We don't need to update the nodes we're trying to ensure
                 // extraction of.
                 if ensure_extract.contains(node_id) {
@@ -711,8 +651,6 @@
                 }
 
                 // debug!("Updating node {}.", egraph[node_id].op);
-=======
->>>>>>> 9f82ca23
                 let new_value = node
                     .children
                     .iter()
@@ -723,13 +661,10 @@
                         // that that node might not actually be the current
                         // choice for the eclass.
                         let node_choice = &choices[&egraph[child_id].eclass];
-<<<<<<< HEAD
                         // debug!(
                         //     "Child ID: {} with value {}",
                         //     node_choice, ensure_extract_tracker[node_choice]
                         // );
-=======
->>>>>>> 9f82ca23
                         ensure_extract_tracker[node_choice]
                     })
                     .sum();
@@ -738,7 +673,6 @@
                     old_value.is_some(),
                     "Node should have already been in ensure_extract_tracker."
                 );
-<<<<<<< HEAD
                 assert!(
                     new_value >= old_value.unwrap(),
                     "New value {} should be >= old value {}.",
@@ -753,10 +687,6 @@
                         new_value,
                         old_value.unwrap()
                     );
-=======
-
-                if old_value.unwrap() != new_value {
->>>>>>> 9f82ca23
                     update_occurred = true;
                 }
             }
@@ -769,16 +699,12 @@
         // Keep updating until no more updates are made.
         while updates_occurred {
             update_choices(egraph, &ensure_extract_tracker, &mut choices);
-<<<<<<< HEAD
             updates_occurred = update_node_tracker(
                 egraph,
                 &mut ensure_extract_tracker,
                 &choices,
                 &self.ensure_extract,
             );
-=======
-            updates_occurred = update_node_tracker(egraph, &mut ensure_extract_tracker, &choices);
->>>>>>> 9f82ca23
         }
 
         choices
@@ -1456,7 +1382,6 @@
     }
 }
 
-<<<<<<< HEAD
 #[derive(Default)]
 pub struct RandomExtractor;
 impl RandomExtractor {
@@ -1484,8 +1409,6 @@
     }
 }
 
-=======
->>>>>>> 9f82ca23
 /// - bottom_out_at: maps ClassIds to variable names. Any time we reach a node
 ///   with a class ID in this map, we simply output a variable with the given
 ///   name.
@@ -1770,7 +1693,6 @@
                         expr1 = id_to_wire_name(expr1_id),
                         ),
                             "And" => format!("({expr0}&{expr1})",
-<<<<<<< HEAD
                         expr0 = id_to_wire_name(expr0_id),
                         expr1 = id_to_wire_name(expr1_id),
                         ),
@@ -1782,19 +1704,6 @@
                         expr0 = id_to_wire_name(expr0_id),
                         expr1 = id_to_wire_name(expr1_id),
                         ),
-=======
-                        expr0 = id_to_wire_name(expr0_id),
-                        expr1 = id_to_wire_name(expr1_id),
-                        ),
-                            "Or" => format!("({expr0}|{expr1})",
-                        expr0 = id_to_wire_name(expr0_id),
-                        expr1 = id_to_wire_name(expr1_id),
-                        ),
-                            "Mul" => format!("({expr0}*{expr1})",
-                        expr0 = id_to_wire_name(expr0_id),
-                        expr1 = id_to_wire_name(expr1_id),
-                        ),
->>>>>>> 9f82ca23
                             "Add" => format!("({expr0}+{expr1})",
                         expr0 = id_to_wire_name(expr0_id),
                         expr1 = id_to_wire_name(expr1_id),
@@ -3269,10 +3178,7 @@
                 (HasType (GetOutput (ModuleInstance "some_module" (StringCons "p" (StringNil)) (ExprCons (Op0 (BV 4 4)) (ExprNil)) (StringCons "a" (StringCons "b" (StringNil))) (ExprCons a (ExprCons b (ExprNil)))) "out")
                          (Bitvector 8))
 
-<<<<<<< HEAD
                 (run-schedule (saturate typing))
-=======
->>>>>>> 9f82ca23
             "#,
             )
             .unwrap();
