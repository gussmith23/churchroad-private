use std::collections::HashMap;
use std::fs::create_dir_all;
use std::io::{stdin, stdout, Write};
use std::path::PathBuf;

use churchroad::global_greedy_dag::GlobalGreedyDagExtractor;
use churchroad::{
    call_lakeroad_on_primitive_interface_and_spec, find_primitive_interfaces_serialized,
    find_spec_for_primitive_interface_including_nodes, from_verilog_file, get_bitwidth_for_node,
    get_inputs_and_outputs_serialized, node_to_string, to_verilog_egraph_serialize,
<<<<<<< HEAD
    StructuralVerilogExtractor,
=======
>>>>>>> 32993074
};
use clap::ValueHint::FilePath;
use clap::{ArgAction, Parser, ValueEnum};
use egglog::{EGraph, SerializeConfig};
use log::{debug, info, warn};
use tempfile::NamedTempFile;

/// Simple program to greet a person
#[derive(Parser, Debug)]
#[command(version, about, long_about = None)]
struct Args {
    #[arg(long, value_hint=FilePath)]
    filepath: PathBuf,

    #[arg(long)]
    top_module_name: String,

    #[arg(long)]
    svg_dirpath: Option<PathBuf>,

    #[arg(long)]
    architecture: Architecture,

    #[arg(long)]
    simulate: bool,

    #[arg(long)]
    out_filepath: Option<PathBuf>,

    #[arg(long, action=ArgAction::Append)]
    simulate_with_verilator_arg: Vec<String>,
}

#[derive(ValueEnum, Clone, Debug)]
enum Architecture {
    XilinxUltrascalePlus,
}

/// Run commands to interact with the egraph.
fn egraph_interact(egraph: &mut EGraph) {
    loop {
        print!("> ");
        stdout().flush().unwrap();
        let mut buf = String::new();
        stdin().read_line(&mut buf).unwrap();
        let out = egraph.parse_and_run_program(None, &buf);
        if let Ok(out) = out {
            println!("{}", out.join("\n"));
        } else {
            println!("Error: {:?}", out);
        }
    }
}

// TODO(@gussmith23): Seems redundant to do this; I think clap already does something like this under the hood.
impl ToString for Architecture {
    fn to_string(&self) -> String {
        match self {
            Architecture::XilinxUltrascalePlus => "xilinx-ultrascale-plus".to_owned(),
        }
    }
}

fn main() {
    env_logger::init();
    let args = Args::parse();

    // STEP 1: Read in design, put it in an egraph.
    // simcheck=true just runs some basic checks.
    let mut egraph = from_verilog_file(
        &args.filepath,
        &args.top_module_name,
        true,
        true,
        HashMap::default(),
    );

    info!("Loaded design into egraph.");

    // Get initial input and output ports.
    let outputs: Vec<_> = {
        let serialized = egraph.serialize(SerializeConfig::default());
        get_inputs_and_outputs_serialized(&serialized)
            .1
            .drain(..)
            .map(|(output_name, class_id)| (egraph.class_id_to_value(&class_id), output_name))
            .collect()
    };

    let output_names_and_bws: Vec<_> = {
        let serialized = egraph.serialize(SerializeConfig::default());
        get_inputs_and_outputs_serialized(&serialized)
            .1
            .drain(..)
            .map(|(output_name, class_id)| {
                (
                    output_name,
                    get_bitwidth_for_node(&serialized, &serialized[&class_id].nodes[0]).unwrap(),
                )
            })
            .collect()
    };
    let input_names_and_bws: Vec<_> = {
        let serialized = egraph.serialize(SerializeConfig::default());
        get_inputs_and_outputs_serialized(&serialized)
            .0
            .drain(..)
            .map(|(input_name, class_id)| {
                (
                    input_name,
                    get_bitwidth_for_node(&serialized, &serialized[&class_id].nodes[0]).unwrap(),
                )
            })
            .collect()
    };

    if let Some(svg_dirpath) = &args.svg_dirpath {
        create_dir_all(svg_dirpath).unwrap();
        let serialized = egraph.serialize_for_graphviz(true, usize::MAX, usize::MAX);
        serialized
            .to_svg_file(svg_dirpath.join("initial_egraph.svg"))
            .unwrap();
        info!(
            "Initial egraph svg: {}",
            svg_dirpath.join("initial_egraph.svg").to_string_lossy()
        );
    }

    // STEP 2: Run mapping rewrites, proposing potential mappings which Lakeroad
    // will later confirm or prove not possible via program synthesis.
    //
    // Currently, we only have a single rewrite, which looks for "narrower"
    // multiplies which should fit on a single DSP.
    //
    // In the future, there's much more we can do here, including:
    // - Parameterizing rewrites based on architecture (i.e. instead of
    //   hardcoding "18" below, we can get the appropriate width from the
    //   architecture description.)
    // - Mixing mapping rewrites with "expansion" rewrites. For example, adding
    //   a rewrite which breaks a large multiply into smaller multiplies. Again,
    //   these rewrites can also be parameterized by arch. descr.
    // - Automated generation of rewrites. This is a more interesting research
    //   question! Could be a place we use ChatGPT; i.e. give it the PDF of
    //   the DSP manual, give it a description of the Churchroad IR, and ask it
    //   to propose patterns.
    info!("Running rewrites.");
    egraph
        .parse_and_run_program(
            None,
            r#"
        (ruleset mapping)
        ;; TODO need to write a rewrite that deals with multiplying zero extended bvs
        (rule 
            ((= expr (Op2 (Mul) a b))
             (HasType expr (Bitvector n))
             (< n 18))
            ((union expr (PrimitiveInterfaceDSP a b)))
            :ruleset mapping)
        ;; TODO bitwidths are hardcoded here
        (rule 
            ((= expr (Op2 (Mul) (Op1 (ZeroExtend ?n) ?a) (Op1 (ZeroExtend ?n) ?b)))
             (HasType expr (Bitvector ?n))
             (HasType ?a (Bitvector ?a-bw))
             (HasType ?b (Bitvector ?b-bw))
             (<= ?a-bw 16)
             (<= ?b-bw 16)
             (< ?n 36)
             )
            ((union expr (PrimitiveInterfaceDSP ?a ?b)))
            :ruleset mapping)
        (rule 
            ((= expr (Op2 (Add) (Op2 (Mul) (Op1 (ZeroExtend ?n) ?a) (Op1 (ZeroExtend ?n) ?b)) ?c))
             (HasType expr (Bitvector ?n))
             (HasType ?a (Bitvector ?a-bw))
             (HasType ?b (Bitvector ?b-bw))
             (HasType ?c (Bitvector ?c-bw))
             (<= ?a-bw 16)
             (<= ?b-bw 16)
             (<= ?c-bw 48)
             (< ?n 36)
             )
            ((union expr (PrimitiveInterfaceDSP3 ?a ?b ?c)))
            :ruleset mapping)
        
        (ruleset transform)
        (rule
            ((= expr (Op2 (Mul) (Op1 (ZeroExtend b-bw) a) b))
             (HasType expr (Bitvector expr-bw))
             (HasType a (Bitvector a-bw))
             (HasType b (Bitvector b-bw))
             (<= expr-bw 48)
             (<= a-bw 16)
             (<= b-bw 32)
             (= 0 (% expr-bw 2)))
            ((union 
               expr 
               (Op2 (Add)
                (Op2 (Mul) (Op1 (ZeroExtend expr-bw) a) (Op1 (ZeroExtend expr-bw) (Op1 (Extract (- (/ expr-bw 2) 1) 0) b)))
                (Op2 (Shl) (Op2 (Mul) (Op1 (ZeroExtend expr-bw) a) (Op1 (ZeroExtend expr-bw) (Op1 (Extract (- expr-bw 1) (/ expr-bw 2)) b))) (Op0 (BV (/ expr-bw 2) expr-bw))))))
            :ruleset transform)
    "#,
        )
        .unwrap();
    egraph
        .parse_and_run_program(
            None,
            "(run-schedule (saturate (seq typing transform mapping)))",
        )
        .unwrap();

    // egraph_interact(&mut egraph);

    // May need this rebuild. See
    // https://github.com/egraphs-good/egglog/pull/391
    // egraph.rebuild();

    if let Some(svg_dirpath) = &args.svg_dirpath {
        create_dir_all(svg_dirpath).unwrap();
        let serialized = egraph.serialize_for_graphviz(true, usize::MAX, usize::MAX);
        serialized
            .to_svg_file(svg_dirpath.join("after_rewrites.svg"))
            .unwrap();
        info!(
            "Egraph after rewrites: {}",
            svg_dirpath.join("after_rewrites.svg").to_string_lossy()
        );
    }

    let serialized_egraph = egraph.serialize(SerializeConfig::default());

    // STEP 3: Collect all proposed mappings.
    // In this step, we simply find all mapping proposals, i.e. all places where
    // the above rewrites *think* we might be able to use a DSP. In the next
    // step, we'll actually confirm or deny whether these mappings can work.
    //
    // In the future, this step might also involve ranking potential mapping
    // proposals, because in a large design, there will likely be many of them!
    // There are many potential ways to rank: heuristics, cost models, etc.
    //
    //
    // TODO(@gussmith23): Make this return Vec<(choices, nodeid)>.
    // Basically it can have the same API as the spec finding function. They're
    // both doing very similar things: basically, an extraction. They're just
    // extracting different things for the same classes.
    let node_ids = find_primitive_interfaces_serialized(&serialized_egraph);

    info!(
        "Found {} potential mappings; running Lakeroad on each.",
        node_ids.len()
    );

    // STEP 5: For each proposed mapping, attempt synthesis with Lakeroad.
    for sketch_template_node_id in &node_ids {
        // TODO(@gussmith23): This is a hack, see https://github.com/egraphs-good/egglog/issues/392
        // Doing everything over the serialized egraph, so I don't actually need this anymore.
        // let canonical: usize = egraph.find(*value).bits.try_into().unwrap();
        // let canonical_id: egraph_serialize::ClassId = canonical.to_string().into();
        // let (choices, spec_node_id) =
        //     find_spec_for_primitive_interface(&canonical_id, &serialized_egraph);

        // STEP 5.1: For each proposed mapping, extract a "spec".
        // In the above step, we extracted all of the proposed mapping nodes.
        // These nodes are just markers that say "this eclass could potentially
        // be implemented with a DSP." To actually do synthesis with Lakeroad,
        // we need to extract *yet another* representative from the eclass:
        // one that can serve as a specification which Lakeroad can synthesize
        // against. Currently, this mostly just means extracting *any*
        // expression from the eclass which can be converted to valid Verilog.
        //
        // In the future, we could also consider extracting *multiple*
        // representatives per eclass, which gives us more specs to attempt
        // synthesis against. Given that solvers are strange and often benefit
        // from running in a portfolio, having many equivalent specs might
        // increase chances at synthesis termination.
        let (spec_choices, spec_node_id) = find_spec_for_primitive_interface_including_nodes(
            &serialized_egraph[sketch_template_node_id].eclass,
            &serialized_egraph,
            // Use the children of the sketch template node as the required-to-be-extracted nodes.
            serialized_egraph[sketch_template_node_id]
                .children
                .iter()
                .cloned()
                .collect(),
        );

        log::info!(
            "Calling Lakeroad with spec:\n{}\nand sketch:\n{}",
            node_to_string(&serialized_egraph, &spec_node_id, &spec_choices),
            serialized_egraph[sketch_template_node_id].op
        );

        // STEP 5.2: Call Lakeroad.
        let commands = call_lakeroad_on_primitive_interface_and_spec(
            &serialized_egraph,
            &spec_choices,
            &spec_node_id,
            sketch_template_node_id,
            &args.architecture.to_string(),
        );

        log::debug!(
            "First few lines of commands generated from Lakeroad output:\n{}",
            commands.lines().take(10).collect::<Vec<_>>().join("\n")
        );

        // STEP 5.3: Insert Lakeroad's results back into the egraph.
        // If Lakeroad finds a mapping, insert the mapping into the egraph.
        // If Lakeroad proves UNSAT, put some kind of marker into the egraph
        // to indicate that this mapping shouldn't be attempted again.
        egraph.parse_and_run_program(None, &commands).unwrap();

        info!("Inserted Lakeroad's results back into egraph.");

        // Write out image if the user requested it.
        if let Some(svg_dirpath) = &args.svg_dirpath {
            let serialized = egraph.serialize_for_graphviz(true, usize::MAX, usize::MAX);
            serialized
                .to_svg_file(svg_dirpath.join("during_lakeroad.svg"))
                .unwrap();
            info!(
                "Egraph after nth call to Lakeroad: {}",
                svg_dirpath.join("during_lakeroad.svg").to_string_lossy()
            );
        }
    }

    // Write out image if the user requested it.
    if let Some(svg_dirpath) = args.svg_dirpath {
        let serialized = egraph.serialize_for_graphviz(true, usize::MAX, usize::MAX);
        serialized
            .to_svg_file(svg_dirpath.join("after_lakeroad.svg"))
            .unwrap();
        info!(
            "Egraph after all calls to Lakeroad: {}",
            svg_dirpath.join("after_lakeroad.svg").to_string_lossy()
        );
    }

    // STEP 6: Extract a lowered design.
    //
    // Once we have attempted all mappings, we should ideally be able to extract
    // a design in structural Verilog.
    //
    // Future work at this stage will involve building an extractor which
    // which actually attempts to find an *optimal* design, not just *any*
    // design.

    let serialized = egraph.serialize(SerializeConfig::default());
<<<<<<< HEAD
    let choices = GlobalGreedyDagExtractor.extract(&serialized, &[]);
=======
    let choices = GlobalGreedyDagExtractor {
        structural_only: true,
    }
    .extract(&serialized, &[]);
>>>>>>> 32993074
    let verilog = to_verilog_egraph_serialize(
        &serialized,
        &choices,
        "clk",
        [].into(),
        // Use the original outputs as the outputs of the final design.
        Some(
            outputs
                .iter()
                .cloned()
                .map(|(value, output_name)| {
                    (egraph.value_to_class_id(&egraph.find(value)), output_name)
                })
                .collect(),
        ),
    );

    debug!("Final extracted Verilog:\n{}", &verilog);

    if let Some(out_filepath) = &args.out_filepath {
        std::fs::write(out_filepath, &verilog).unwrap();
    } else {
        println!("{}", verilog);
    }

    // STEP 7: Simulate.
    if args.simulate {
        // If we didn't write to file, we need to write to a temp file.
        let old_verilog_filepath = if let Some(out_filepath) = &args.out_filepath {
            out_filepath.to_owned()
        } else {
            let (_, path) = NamedTempFile::new().unwrap().keep().unwrap();
            std::fs::write(&path, &verilog).unwrap();
            path
        };

        // First, we have to rename the output module, because our
        // simulate_with_verilator.py script can't simulate two modules with the
        // same name against each other.
        let verilog_file = NamedTempFile::new().unwrap();
        // Use Yosys to rename the module.
        let new_module_name = format!("{}_simulate_with_verilator", args.top_module_name);
        let yosys_output = std::process::Command::new("yosys")
            .arg("-p")
            .arg(format!(
                "read_verilog -sv {}; rename {} {}; write_verilog {}",
                old_verilog_filepath.to_string_lossy(),
                //args.top_module_name,
                {
                    warn!("TODO(@gussmith23): hardcoded.");
                    "top"
                },
                new_module_name,
                verilog_file.path().to_string_lossy()
            ))
            .output()
            .unwrap();
        if !yosys_output.status.success() {
            panic!(
                "Yosys failed to rename the module. stdout:\n{}\nstderr:\n{}",
                String::from_utf8_lossy(&yosys_output.stdout),
                String::from_utf8_lossy(&yosys_output.stderr)
            );
        }

        let lakeroad_dir = PathBuf::from(
            std::env::var("LAKEROAD_DIR")
                .expect("LAKEROAD_DIR environment variable should be set."),
        );

        let mut cmd = std::process::Command::new("python");
        cmd.arg(lakeroad_dir.join("bin").join("simulate_with_verilator.py"))
            .arg("--verilog_filepath")
            .arg(verilog_file.path())
            .arg("--test_module_name")
            .arg(new_module_name)
            .arg("--ground_truth_module_name")
            .arg(args.top_module_name)
            .arg("--verilator_extra_arg")
            .arg(args.filepath)
            .args(args.simulate_with_verilator_arg);

        for input in &input_names_and_bws {
            cmd.arg("--input_signal")
                .arg(format!("{}:{}", input.0, input.1));
        }
        for output in &output_names_and_bws {
            cmd.arg("--output_signal")
                .arg(format!("{}:{}", output.0, output.1));
        }

        let output = cmd.output().unwrap();

        if !output.status.success() {
            panic!(
                "Simulation with Verilator failed. stdout:\n{}\nstderr:\n{}",
                String::from_utf8_lossy(&output.stdout),
                String::from_utf8_lossy(&output.stderr)
            );
        }

        info!("Simulation with Verilator succeeded.");
    }
}<|MERGE_RESOLUTION|>--- conflicted
+++ resolved
@@ -8,10 +8,6 @@
     call_lakeroad_on_primitive_interface_and_spec, find_primitive_interfaces_serialized,
     find_spec_for_primitive_interface_including_nodes, from_verilog_file, get_bitwidth_for_node,
     get_inputs_and_outputs_serialized, node_to_string, to_verilog_egraph_serialize,
-<<<<<<< HEAD
-    StructuralVerilogExtractor,
-=======
->>>>>>> 32993074
 };
 use clap::ValueHint::FilePath;
 use clap::{ArgAction, Parser, ValueEnum};
@@ -360,14 +356,10 @@
     // design.
 
     let serialized = egraph.serialize(SerializeConfig::default());
-<<<<<<< HEAD
-    let choices = GlobalGreedyDagExtractor.extract(&serialized, &[]);
-=======
     let choices = GlobalGreedyDagExtractor {
         structural_only: true,
     }
     .extract(&serialized, &[]);
->>>>>>> 32993074
     let verilog = to_verilog_egraph_serialize(
         &serialized,
         &choices,
